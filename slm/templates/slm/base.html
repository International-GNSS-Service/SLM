<!-- 

Base Template

NOTES:
Base template extended into all other templates.
Allows for efficient preservation of key componenets. 

More info:
https://docs.djangoproject.com/en/3.2/topics/templates/

-->

{% load static compress %}

<!DOCTYPE html>
<html lang="en">
<head>
    {% block head %}
	<meta charset="UTF-8">
	<meta name="viewport" content="width=device-width, initial-scale=1.0">
	<title>SLM 2.0 Beta</title>

    <link rel="shortcut icon" type="image/png" href="{% static 'slm/img/favicon.ico' %}"/>

    {% block stylesheets %}
        <link href="https://cdn.jsdelivr.net/npm/bootstrap@5.1.3/dist/css/bootstrap.min.css" rel="stylesheet" integrity="sha384-1BmE4kWBq78iYhFldvKuhfTAU6auU8tT94WrHftjDbrCEXSU1oBoqyl2QvZ6jIW3" crossorigin="anonymous">
        <link rel="stylesheet" href="https://cdnjs.cloudflare.com/ajax/libs/bootstrap-icons/1.8.3/font/bootstrap-icons.min.css" integrity="sha512-YzwGgFdO1NQw1CZkPoGyRkEnUTxPSbGWXvGiXrWk8IeSqdyci0dEDYdLLjMxq1zCoU0QBa4kHAFiRhUL3z2bow==" crossorigin="anonymous" referrerpolicy="no-referrer" />
        <link rel="preconnect" href="https://fonts.googleapis.com">
        <link rel="preconnect" href="https://fonts.gstatic.com" crossorigin>
        <link href="https://fonts.googleapis.com/css2?family=Roboto:ital,wght@0,300;0,400;0,700;0,900;1,300;1,400;1,700;1,900&display=swap" rel="stylesheet">

        {% compress css %}
            <link rel='stylesheet' type='text/css' media='screen' href='{% static "slm/css/style.css" %}'>
        {% endcompress %}
    {% endblock stylesheets %}


    {% block javascript %}
        <script src="https://code.jquery.com/jquery-3.6.0.min.js" integrity="sha256-/xUj+3OJU5yExlq6GSYGSHk7tPXikynS7ogEvDej/m4=" crossorigin="anonymous"></script>
        <script src="https://cdn.jsdelivr.net/npm/bootstrap@5.1.3/dist/js/bootstrap.bundle.min.js" integrity="sha384-ka7Sk0Gln4gmtz2MlQnikT1wXgYsOg+OMhuP+IlRH9sENBO0LRn5q+8nbTov4+1p" crossorigin="anonymous"></script>

        {% compress js %}
            <script src="{% static 'slm/js/enums.js' %}"></script>
            <script src="{% static 'slm/js/slm.js' %}"></script>
            <script src="{% static 'slm/js/fileIcons.js' %}"></script>
            <script src="{% static 'slm/js/urls.js' %}"></script>
            <script>
                slm.isModerator = {% if is_moderator %}true{% else %}false{% endif %};
                slm.canPublish = {% if can_publish %}true{% else %}false{% endif %};
                $.ajaxSetup({
                    beforeSend: function (xhr)
                    {
                       xhr.setRequestHeader(
                           'X-CSRFToken', '{{ csrf_token }}');
                    }
                });
            </script>
        {% endcompress %}
    {% endblock javascript %}
    {% endblock head %}
</head>

<body>
<<<<<<< HEAD
  <!-- Top Navigation Menu -->
  <div id="top-bar">
    <nav class="navbar navbar-dark bg-igs-blue border-bottom border-dark navbar-expand-xl bg-faded justify-content-between">
      <div class="container-fluid mx-4">
        <div class="d-flex align-items-center w-50">
          <a href="{% url "slm:home" %}" class="navbar-brand"><img id="logo" class="me-4" src="{% static 'slm/img/slm-logo.svg' %}" alt="SLM"> Site Log Manager 2.0 Beta</a>
=======
  <div class="d-flex flex-column min-vh-100">
    <!-- Top Navigation Menu -->
    <div id="top-bar">
      <nav class="navbar navbar-dark bg-igs-blue border-bottom border-dark navbar-expand-xl bg-faded justify-content-between">
        <div class="container-fluid mx-4">
          <div class="d-flex align-items-center w-50">
            <a href="{% url "slm:home" %}" class="navbar-brand"><img id="logo" class="me-4" src="{% static 'images/slm-logo.svg' %}" alt="International GNSS Service"> Site Log Manager 2.0 Beta</a>
          </div>
          <button class="navbar-toggler" type="button" data-bs-toggle="collapse" data-bs-target="#collapsingNavbar3" title="Navigation">
            <span class="navbar-toggler-icon"></span>
          </button>
          {% if user.is_authenticated %}
            {% block top_menu %}
              <!--
              Template for top menu bar
              -->
                <div class="navbar-collapse collapse w-100" id="collapsingNavbar">
                  <ul class="navbar-nav w-100 justify-content-evenly">
                    {% include "slm/top_nav.html" with url_name=request.resolver_match.url_name %}
                  </ul>
                  <ul class="nav navbar-nav ms-auto w-100 justify-content-end">             
                    <li class="nav-item dropdown">
                      <a id="quick-help" class="nav-link help-popover" role="button" tabindex="0"  title="Legend">
                        Legend <i class="bi bi-info-circle ms-1"></i>
                      </a>
                      {% include "slm/widgets/legend.html" with url_name=request.resolver_match.url_name %}
                    </li>
                    <li class="nav-item dropdown">
                      <a class="nav-link" href="{% url 'slm:alerts' %}" aria-label="notifications">Alerts <i class="bi bi-bell{% if alert_level %}-fill text-{{ alert_level.bootstrap }}{% endif %} ms-1"></i></a>
                    </li>
                    <li class="nav-item dropdown">
                      <a id="user-dropdown" class="nav-link dropdown-toggle" href="#" id="navbarScrollingDropdown" role="button" data-bs-toggle="dropdown" aria-expanded="false"> {% if user.name %}{{ user.name }}{% else %}{{ user.email }}{% endif %} </a>
                      <ul class="dropdown-menu dropdown-menu-end">
                        <!-- User Drop Down -->
                        {% if request.user.is_superuser %}
                        <li><a class="dropdown-item" href="{% url "admin:index" %}">Admin</a></li>
                        <li>
                          <hr class="dropdown-divider">
                        </li>
                        {% endif %}
                        <li><a class="dropdown-item" href="{% url "slm:profile" %}">Profile</a></li>
                        <li><a class="dropdown-item" href="{% url "account_change_password" %}">Change Password</a></li>
                        <li><a class="dropdown-item" href="{% url "slm:user_activity" %}">Activity Log</a></li>
                        <li>
                          <hr class="dropdown-divider">
                        </li>
                        <li><a class="dropdown-item" href="{% url "account_logout" %}">Logout</a></li>
                      </ul>
                    </li>
                  </ul>
                </div>
            {% endblock %}
          {% endif %}
>>>>>>> 07238ee2
        </div>
      </nav>
    </div>

    {% block login_content %}{% endblock %}

    {% block page_content %}{% endblock %}

<<<<<<< HEAD
  <div id="footer" class="container-fluid bg-igs-blue">
    <footer class="d-flex flex-wrap justify-content-end align-items-center py-2 border-top">
      <div class="col-md-4 d-flex align-items-center justify-content-end pe-4">
        <a href="/" class="mb-3 me-2 mb-md-0">
          <a href="{% url "slm:home" %}" class="navbar-brand"><img id="footer-logo" src="{% static 'slm/img/slm-logo.svg' %}" alt="SLM">
        </a>
          <span class="mb-3 mb-md-0 text-light"><a href="https://igs.org" target="_blank" style="color: whitesmoke; text-decoration: none">Powered by International GNSS Service</a></span>
      </div>
    </footer>
=======
    <div id="footer" class="container-fluid bg-igs-blue mt-auto">
      <footer class="d-flex flex-wrap justify-content-end align-items-center py-2 border-top">
        <div class="col-md-4 d-flex align-items-center justify-content-end pe-4">
          <a href="/" class="mb-3 me-2 mb-md-0">
            <a href="{% url "slm:home" %}" class="navbar-brand"><img id="footer-logo" src="{% static 'images/igs-white.svg' %}" alt="International GNSS Service"></a>
          </a>
          <span class="mb-3 mb-md-0 text-light">Powered by International GNSS Service</span>
        </div>
      </footer>
    </div>
>>>>>>> 07238ee2
  </div>

  {% compress js %}
  <script type='text/javascript'>
    $(document).ready(function() {
      var options = {
        html: true,
        content: $('[data-name="quick-help-info"]')
      }
      var helpPopover = document.getElementById('quick-help')
      var popover = new bootstrap.Popover(
          document.querySelector('.help-popover'), {
        container: 'body',
        html: true,
        content: document.getElementById('quick-help-info'),
      })
    })
  </script>
  {% endcompress %}
</html><|MERGE_RESOLUTION|>--- conflicted
+++ resolved
@@ -1,15 +1,15 @@
-<!-- 
+{% comment %}
 
 Base Template
 
 NOTES:
 Base template extended into all other templates.
-Allows for efficient preservation of key componenets. 
+Allows for efficient preservation of key components.
 
 More info:
 https://docs.djangoproject.com/en/3.2/topics/templates/
 
--->
+{% endcomment %}
 
 {% load static compress %}
 
@@ -62,22 +62,13 @@
 </head>
 
 <body>
-<<<<<<< HEAD
   <!-- Top Navigation Menu -->
   <div id="top-bar">
     <nav class="navbar navbar-dark bg-igs-blue border-bottom border-dark navbar-expand-xl bg-faded justify-content-between">
       <div class="container-fluid mx-4">
         <div class="d-flex align-items-center w-50">
           <a href="{% url "slm:home" %}" class="navbar-brand"><img id="logo" class="me-4" src="{% static 'slm/img/slm-logo.svg' %}" alt="SLM"> Site Log Manager 2.0 Beta</a>
-=======
-  <div class="d-flex flex-column min-vh-100">
-    <!-- Top Navigation Menu -->
-    <div id="top-bar">
-      <nav class="navbar navbar-dark bg-igs-blue border-bottom border-dark navbar-expand-xl bg-faded justify-content-between">
-        <div class="container-fluid mx-4">
-          <div class="d-flex align-items-center w-50">
-            <a href="{% url "slm:home" %}" class="navbar-brand"><img id="logo" class="me-4" src="{% static 'images/slm-logo.svg' %}" alt="International GNSS Service"> Site Log Manager 2.0 Beta</a>
-          </div>
+        </div>
           <button class="navbar-toggler" type="button" data-bs-toggle="collapse" data-bs-target="#collapsingNavbar3" title="Navigation">
             <span class="navbar-toggler-icon"></span>
           </button>
@@ -123,7 +114,6 @@
                 </div>
             {% endblock %}
           {% endif %}
->>>>>>> 07238ee2
         </div>
       </nav>
     </div>
@@ -132,8 +122,7 @@
 
     {% block page_content %}{% endblock %}
 
-<<<<<<< HEAD
-  <div id="footer" class="container-fluid bg-igs-blue">
+  <div id="footer" class="container-fluid bg-igs-blue mt-auto">
     <footer class="d-flex flex-wrap justify-content-end align-items-center py-2 border-top">
       <div class="col-md-4 d-flex align-items-center justify-content-end pe-4">
         <a href="/" class="mb-3 me-2 mb-md-0">
@@ -142,18 +131,6 @@
           <span class="mb-3 mb-md-0 text-light"><a href="https://igs.org" target="_blank" style="color: whitesmoke; text-decoration: none">Powered by International GNSS Service</a></span>
       </div>
     </footer>
-=======
-    <div id="footer" class="container-fluid bg-igs-blue mt-auto">
-      <footer class="d-flex flex-wrap justify-content-end align-items-center py-2 border-top">
-        <div class="col-md-4 d-flex align-items-center justify-content-end pe-4">
-          <a href="/" class="mb-3 me-2 mb-md-0">
-            <a href="{% url "slm:home" %}" class="navbar-brand"><img id="footer-logo" src="{% static 'images/igs-white.svg' %}" alt="International GNSS Service"></a>
-          </a>
-          <span class="mb-3 mb-md-0 text-light">Powered by International GNSS Service</span>
-        </div>
-      </footer>
-    </div>
->>>>>>> 07238ee2
   </div>
 
   {% compress js %}
