'''
Handles web requests and responses.

NOTES:
Holds important functions for each page.  
Data processing, validation, etc. lives here.

ADD MORE COMMENTS

MORE INFO:
https://docs.djangoproject.com/en/3.2/topics/http/views/
'''

from django.shortcuts import render
from django.urls import reverse
from django.contrib.auth import authenticate, login
from django.utils.decorators import method_decorator
from django.contrib.auth.decorators import login_required
from django.contrib.auth import get_user_model
from django.conf import settings
from slm.models import (
    Alert,
    Site,
    SiteSubSection,
    LogEntry,
<<<<<<< HEAD
    UserProfile,
    Agency,
    Network
=======
    Network,
    Agency
>>>>>>> bbde636f
)
from slm.defines import (
    SiteLogStatus,
    LogEntryType
)
from django.shortcuts import redirect
from datetime import datetime
from slm.utils import to_bool
from django.core.exceptions import PermissionDenied
from slm.api.serializers import SiteLogSerializer
from django.http import Http404
from django.views.generic import TemplateView
from django.urls import reverse_lazy
from slm.defines import AlertLevel
from django.db.models.fields import NOT_PROVIDED
from django.db.models import (
    Max,
    Q
)
from slm.new_forms import (
    SiteFormForm,
    SiteIdentificationForm,
    SiteLocationForm,
    SiteReceiverForm,
    SiteAntennaForm,
    SiteSurveyedLocalTiesForm,
    SiteFrequencyStandardForm,
    SiteCollocationForm,
    SiteHumiditySensorForm,
    SitePressureSensorForm,
    SiteTemperatureSensorForm,
    SiteWaterVaporRadiometerForm,
    SiteOtherInstrumentationForm,
    SiteRadioInterferencesForm,
    SiteMultiPathSourcesForm,
    SiteSignalObstructionsForm,
    SiteLocalEpisodicEffectsForm,
    SiteOperationalContactForm,
    SiteResponsibleAgencyForm,
    SiteMoreInformationForm,
    UserProfileForm,
    UserForm,
    NewSiteForm
)
from slm import signals as slm_signals

User = get_user_model()


class SLMView(TemplateView):

    def get_context_data(self, **kwargs):
        context = super().get_context_data(**kwargs)
        max_alert = Alert.objects.for_user(
            self.request.user
        ).aggregate(Max('level'))['level__max']
        if max_alert is NOT_PROVIDED:
            max_alert = None
        context['networks'] = Network.objects.all()
        context['user_agencies'] = (
            Agency.objects.all()
            if self.request.user.is_superuser
            else Agency.objects.filter(pk=self.request.user.agency.pk)
        )
        context['SiteLogStatus'] = SiteLogStatus
        context['alert_level'] = AlertLevel(max_alert) if max_alert else None
<<<<<<< HEAD
        context['SLM_ORG_NAME'] = getattr(
            settings,
            'SLM_ORG_NAME',
            None
        )
        context['is_moderator'] = (
            self.request.user.is_superuser if self.request.user else None
=======
        context['SiteLogStatus'] = SiteLogStatus
        context['networks'] = Network.objects.all()
        context['user_agencies'] = (
            Agency.objects.all()
            if self.request.user.is_superuser
            else Agency.objects.filter(pk=self.request.user.agency.pk)
>>>>>>> bbde636f
        )
        return context


class StationContextView(SLMView):

    station = None
    agencies = None
    sites = None
    site = None

    @method_decorator(login_required)
    def dispatch(self, request, *args, **kwargs):
        return super().dispatch(request, *args, **kwargs)

    def get_context_data(self, **kwargs):
        context = super().get_context_data(**kwargs)
        self.station = kwargs.get('station', None)
        self.sites = Site.objects.editable_by(self.request.user)
        self.site = Site.objects.filter(name=self.station).first()
        if self.site:
            self.agencies = [agency.name for agency in self.site.agencies.all()]

        max_alert = Alert.objects.for_user(
            self.request.user
        ).filter(site=self.site).aggregate(Max('level'))['level__max']
        if max_alert is NOT_PROVIDED:
            max_alert = None
        context.update({
            'num_sites': self.sites.count(),
            #'sites': [site[0] for site in self.sites.values_list('name').order_by('name').distinct()],
            'station': self.station if self.station else None,
            'site': self.site if self.site else None,
            'agencies': self.agencies,
            'SiteLogStatus': SiteLogStatus,
            'is_moderator': self.site.is_moderator(self.request.user) if self.site else None,
            # some non-moderators may be able to publish a some changes
            'can_publish': self.site.can_publish(self.request.user) if self.site else None,
            'link_view': 'slm:edit' if self.request.resolver_match.view_name not in {
                'slm:alerts',
                'slm:download',
                'slm:review',
                'slm:log',
                'slm:edit'
            } else self.request.resolver_match.view_name,
            'station_alert_level': AlertLevel(max_alert) if max_alert else None
        })
        if self.station:
            try:
                self.station = Site.objects.get(name=context['station'])
                if not self.request.user.is_superuser and self.station not in self.sites:
                    raise PermissionDenied()
            except Site.DoesNotExist:
                raise Http404(f'Site {context["station"]} was not found!')
        return context


class EditView(StationContextView):

    template_name = 'slm/station/edit.html'

    FORMS = {
        form.section_name().lower().replace(' ', ''): form
        for form in [
            SiteFormForm,
            SiteIdentificationForm,
            SiteLocationForm,
            SiteReceiverForm,
            SiteAntennaForm,
            #AntennaTypeForm,
            SiteSurveyedLocalTiesForm,
            SiteFrequencyStandardForm,
            SiteCollocationForm,
            SiteHumiditySensorForm,
            SitePressureSensorForm,
            SiteTemperatureSensorForm,
            SiteWaterVaporRadiometerForm,
            SiteOtherInstrumentationForm,
            SiteRadioInterferencesForm,
            SiteMultiPathSourcesForm,
            SiteSignalObstructionsForm,
            SiteLocalEpisodicEffectsForm,
            SiteOperationalContactForm,
            SiteResponsibleAgencyForm,
            SiteMoreInformationForm
        ]
    }

    def get_context_data(self, **kwargs):
        context = super().get_context_data(**kwargs)
        context.update({
            'section_id': kwargs.get('section', None),
            'sections': {},
            'forms': []
        })

        section = self.FORMS.get(kwargs.get('section', None), None)
        if section:
            context['section_name'] = section.section_name()
            context['multi'] = issubclass(section._meta.model, SiteSubSection)

        for section_id, form in self.FORMS.items():
            if hasattr(form, 'NAV_HEADING'):
                context['sections'].setdefault(
                    form.NAV_HEADING,
                    {
                        'id': form.section_name().lower().replace(' ', ''),
                        'flags': 0,
                        'status': SiteLogStatus.PUBLISHED,
                        'active': False,
                        'subsections': {}
                    }
                )['subsections'][form.section_name()] = {
                    'id': form.section_name().lower().replace(' ', ''),
                    'flags': 0,
                    'active': False,
                    'status': SiteLogStatus.PUBLISHED
                }
            else:
                context['sections'][form.section_name()] = {
                    'id': form.section_name().lower().replace(' ', ''),
                    'flags': 0,
                    'status': SiteLogStatus.PUBLISHED
                }

            if issubclass(form._meta.model, SiteSubSection):
                set_status = True
                for inst in reversed(form._meta.model.objects.station(self.station).head()):
                    set_status = False
                    if inst.published and inst.is_deleted:
                        continue  # elide deleted instances if published

                    if section is form:
                        context['forms'].append(
                            form(
                                instance=inst,
                                initial={
                                    field: getattr(inst, field) for field in form._meta.fields
                                }
                            )
                        )
                    if hasattr(form, 'NAV_HEADING'):
                        context['sections'][form.NAV_HEADING]['subsections'][form.section_name()]['flags'] = inst.num_flags if inst else 0
                        context['sections'][form.NAV_HEADING]['subsections'][form.section_name()]['status'] = inst.mod_status if inst else SiteLogStatus.PENDING
                        context['sections'][form.NAV_HEADING]['flags'] += inst.num_flags if inst else 0
                        context['sections'][form.NAV_HEADING]['status'] = context['sections'][form.NAV_HEADING]['status'].merge(inst.mod_status if inst else SiteLogStatus.PENDING)
                    else:
                        context['sections'][form.section_name()]['flags'] = inst.num_flags if inst else 0
                        context['sections'][form.section_name()]['status'] = context['sections'][form.section_name()]['status'].merge(inst.mod_status if inst else SiteLogStatus.PENDING)

                if set_status:
                    if hasattr(form, 'NAV_HEADING'):
                        context['sections'][form.NAV_HEADING]['status'] = SiteLogStatus.PENDING if self.site.status == SiteLogStatus.PENDING else SiteLogStatus.PUBLISHED
                        context['sections'][form.NAV_HEADING]['subsections'][form.section_name()]['status'] = SiteLogStatus.PENDING if self.site.status == SiteLogStatus.PENDING else SiteLogStatus.PUBLISHED
                    else:
                        context['sections'][form.section_name()]['status'] = SiteLogStatus.PENDING if self.site.status == SiteLogStatus.PENDING else SiteLogStatus.PUBLISHED

                if section is form:
                    context['forms'].insert(0, form(initial={'site': self.station}))
                    if hasattr(form, 'NAV_HEADING'):
                        context['sections'][form.NAV_HEADING]['active'] |= True
                        context['sections'][form.NAV_HEADING]['subsections'][form.section_name()]['active'] = True
                    else:
                        context['sections'][form.section_name()]['active'] = True

            else:
                instance = form._meta.model.objects.station(self.station).head()
                if section is form:
                    context['forms'].append(
                        form(
                            instance=instance,
                            initial={
                                field: getattr(instance, field, None) for field in form._meta.fields
                            } if instance else {'site': self.station}
                        )
                    )
                    context['sections'][form.section_name()]['active'] = True
                context['sections'][form.section_name()]['flags'] = instance.num_flags if instance else 0
                context['sections'][form.section_name()]['status'] = instance.mod_status if instance else SiteLogStatus.PENDING
        return context


class AlertsView(StationContextView):
    template_name = 'slm/station/alerts.html'


class UploadView(SLMView):
    template_name = 'slm/upload.html'


class NewSiteView(StationContextView):
    template_name = 'slm/new_site.html'

    @method_decorator(login_required)
    def post(self, request, *args, **kwargs):
        data = {
            field: request.POST[field]
            for field in NewSiteForm._meta.fields if field in request.POST
        }
        if data.get('agencies', None):
            data['agencies'] = [
                Agency.objects.get(pk=int(agency))
                for agency in [data['agencies']]
            ]
        data['name'] = data['name'].upper()
        if not request.user.is_superuser:
            for agency in data['agencies']:
                if request.user.agency != agency:
                    raise PermissionDenied(
                        'Only allowed to create new sites for your agency.'
                    )

        new_site = NewSiteForm(data)
        if new_site.is_bound and new_site.is_valid():
            new_site.save()
            slm_signals.site_proposed.send(
                sender=self,
                site=new_site,
                user=request.user,
                timestamp=new_site.created,
                request=request,
                agencies=data['agencies']
            )
            return redirect(
                to=reverse(
                    'slm:edit',
                    kwargs={'station': new_site.instance.name}
                )
            )

        context = super().get_context_data(**kwargs)
        context['form'] = new_site
        return self.render_to_response(context)

    def get_context_data(self, **kwargs):
        context = super().get_context_data(**kwargs)
        context['form'] = NewSiteForm(
            initial={
                'agencies': Agency.objects.filter(
                    id=self.request.user.agency.id
                )} if not self.request.user.is_superuser else {}
        )
        if not self.request.user.is_superuser:
            context['form'].fields["agencies"].queryset = \
                Agency.objects.filter(id=self.request.user.agency.id)
        return context


class IndexView(StationContextView):
    template_name = 'slm/station/base.html'


class DownloadView(StationContextView):
    template_name = 'slm/station/download.html'


class UserProfileView(SLMView):
    template_name = 'slm/profile.html'
    success_url = reverse_lazy('profile')

    @method_decorator(login_required)
    def get(self, request, *args, **kwargs):
        return self.render_to_response({
            'user_form': UserForm(instance=request.user),
            'profile_form': UserProfileForm(instance=request.user.profile)
        })

    @method_decorator(login_required)
    def post(self, request, *args, **kwargs):
        user_form = UserForm(
            {field: request.POST[field] for field in UserForm._meta.fields if field in request.POST},
            instance=request.user
        )
        if not request.user.profile:
            request.user.profile = UserProfile.objects.create()

        profile_form = UserProfileForm(
            {field: request.POST[field] for field in UserProfileForm._meta.fields if field in request.POST},
            instance=request.user.profile
        )
        if user_form.is_bound and user_form.is_valid():
            user_form.save()
        if profile_form.is_bound and profile_form.is_valid():
            profile_form.save()
        return self.render_to_response({'user_form': user_form, 'profile_form': profile_form})


class LogView(StationContextView):

    template_name = 'slm/station/log.html'


class UserActivityLogView(SLMView):

    template_name = 'slm/user_activity.html'

    def get_context_data(self, log_user=None, **kwargs):
        context = super().get_context_data()
        try:
            if log_user:
                # must be a super user to see other people's log history
                # todo configurable perm for this? like is mod for user's
                #  agency?
                if not self.request.user.is_superuser:
                    raise PermissionDenied()

                context['log_user'] = get_user_model().objects.get(pk=log_user)
            else:
                # otherwise we're getting the logged in user's log history
                context['log_user'] = self.request.user

        except get_user_model().DoesNotExist:
            raise Http404()

        return context


class StationReviewView(StationContextView):

    template_name = 'slm/station/review.html'

    def get_context_data(self, **kwargs):
        context = super().get_context_data(**kwargs)

        def parse_time(timestamp):
            if timestamp:
                return datetime.fromisoformat(timestamp)
            return timestamp

        epoch = kwargs.get('epoch', None)
        published = True if to_bool(self.request.GET.get('pub', True)) else None
        back_t = parse_time(self.request.GET.get('back', None))
        forward_t = parse_time(self.request.GET.get('forward', None))
        log_entries = LogEntry.objects.filter(site=self.station).prefetch_related('site_log_object')

        pub_q = Q()
        if published:
            pub_q = Q(type=LogEntryType.PUBLISH)

        forward_inst = SiteLogSerializer(instance=self.station, epoch=forward_t or epoch, published=None)
        forward_text = forward_inst.text

        if not published and not back_t:
            back_t = log_entries.filter(Q(epoch__lt=forward_inst.epoch)).aggregate(Max('epoch'))['epoch__max']

        back_inst = SiteLogSerializer(instance=self.station, epoch=back_t or epoch, published=published)
        back_text = back_inst.text

        forward_prev = log_entries.filter(
            Q(epoch__lt=forward_inst.epoch) & Q(epoch__gt=back_inst.epoch) & pub_q
        ).order_by('-timestamp').first()
        forward_next = log_entries.filter(Q(epoch__gt=forward_inst.epoch) & pub_q).order_by('timestamp').first()

        back_prev = log_entries.filter(Q(epoch__lt=back_inst.epoch) & pub_q).order_by('-timestamp').first()
        back_next = log_entries.filter(
            Q(epoch__lt=forward_inst.epoch) & Q(epoch__gt=back_inst.epoch) & pub_q
        ).order_by('timestamp').first()

        context.update({
            'forward_text': forward_text,
            'back_text': back_text,
            'unpublished_changes': not forward_inst.is_published,
            'forward_prev': forward_prev.epoch.isoformat() if forward_prev else None,
            'forward_current': forward_inst.epoch.isoformat(),
            'forward_next': forward_next.epoch.isoformat() if forward_next else None,
            'back_prev': back_prev.epoch.isoformat() if back_prev else None,
            'back_current': back_inst.epoch.isoformat(),
            'back_next': back_next.epoch.isoformat() if back_next else None,
            'published': published,
            'epoch': epoch.isoformat() if epoch else ''
        })
        return context


class AlertsView(SLMView):
    template_name = 'slm/alerts.html'<|MERGE_RESOLUTION|>--- conflicted
+++ resolved
@@ -23,14 +23,9 @@
     Site,
     SiteSubSection,
     LogEntry,
-<<<<<<< HEAD
     UserProfile,
     Agency,
     Network
-=======
-    Network,
-    Agency
->>>>>>> bbde636f
 )
 from slm.defines import (
     SiteLogStatus,
@@ -89,30 +84,23 @@
         ).aggregate(Max('level'))['level__max']
         if max_alert is NOT_PROVIDED:
             max_alert = None
+
+        context['SiteLogStatus'] = SiteLogStatus
+        context['alert_level'] = AlertLevel(max_alert) if max_alert else None
+
+        context['SLM_ORG_NAME'] = getattr(
+            settings,
+            'SLM_ORG_NAME',
+            None
+        )
+        context['is_moderator'] = (
+            self.request.user.is_superuser if self.request.user else None
+        )
         context['networks'] = Network.objects.all()
         context['user_agencies'] = (
             Agency.objects.all()
             if self.request.user.is_superuser
             else Agency.objects.filter(pk=self.request.user.agency.pk)
-        )
-        context['SiteLogStatus'] = SiteLogStatus
-        context['alert_level'] = AlertLevel(max_alert) if max_alert else None
-<<<<<<< HEAD
-        context['SLM_ORG_NAME'] = getattr(
-            settings,
-            'SLM_ORG_NAME',
-            None
-        )
-        context['is_moderator'] = (
-            self.request.user.is_superuser if self.request.user else None
-=======
-        context['SiteLogStatus'] = SiteLogStatus
-        context['networks'] = Network.objects.all()
-        context['user_agencies'] = (
-            Agency.objects.all()
-            if self.request.user.is_superuser
-            else Agency.objects.filter(pk=self.request.user.agency.pk)
->>>>>>> bbde636f
         )
         return context
 
